--- conflicted
+++ resolved
@@ -4,7 +4,6 @@
 >[<img src="logo.svg" width="150">](https://env0.com)  
 > Let your team manage their own environment in AWS, Azure and Google. Governed by your policies and with complete visibility and cost management.      
 
-<<<<<<< HEAD
 ## What?
 Terratag is a CLI tool allowing for tags or labels to be applied across an entire set of targeted Terraform files directory. Terratag will apply tags or labels to any AWS, GCP and Azure resources.   
 
@@ -13,11 +12,7 @@
 
 ## How?
 ### Prerequisites
-- Terraform 0.11 or 0.12
-=======
-## Prerequisites
 - Terraform 0.11, 0.12 or 0.13
->>>>>>> 07dacee9
 
 ### Usage
 1. Download the latest [release binary](https://github.com/env0/terratag/releases) or install the latest [node package](https://github.com/env0/terratag/packages)  
